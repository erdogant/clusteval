import setuptools
import re

# versioning ------------
VERSIONFILE="clusteval/__init__.py"
getversion = re.search( r"^__version__ = ['\"]([^'\"]*)['\"]", open(VERSIONFILE, "rt").read(), re.M)
if getversion:
    new_version = getversion.group(1)
else:
    raise RuntimeError("Unable to find version string in %s." % (VERSIONFILE,))

# Setup ------------
with open("README.md", "r") as fh:
    long_description = fh.read()
setuptools.setup(
<<<<<<< HEAD
     install_requires=['matplotlib','numpy','pandas','tqdm','seaborn','sklearn','hdbscan'],
=======
     install_requires=['matplotlib','numpy','pandas','tqdm','seaborn','hdbscan'],
>>>>>>> fecee31a
     python_requires='>=3',
     name='clusteval',
     version=new_version,
     author="Erdogan Taskesen",
     author_email="erdogant@gmail.com",
     description="clusteval is a python package that provides various methods for unsupervised cluster validation.",
     long_description=long_description,
     long_description_content_type="text/markdown",
     url="https://github.com/erdogant/clusteval",
     download_url = 'https://github.com/erdogant/clusteval/archive/'+new_version+'.tar.gz',
     packages=setuptools.find_packages(), # Searches throughout all dirs for files to include
     include_package_data=True, # Must be true to include files depicted in MANIFEST.in
     classifiers=[
         "Programming Language :: Python :: 3",
         "License :: OSI Approved :: MIT License",
         "Operating System :: OS Independent",
     ],
 )<|MERGE_RESOLUTION|>--- conflicted
+++ resolved
@@ -13,11 +13,7 @@
 with open("README.md", "r") as fh:
     long_description = fh.read()
 setuptools.setup(
-<<<<<<< HEAD
      install_requires=['matplotlib','numpy','pandas','tqdm','seaborn','sklearn','hdbscan'],
-=======
-     install_requires=['matplotlib','numpy','pandas','tqdm','seaborn','hdbscan'],
->>>>>>> fecee31a
      python_requires='>=3',
      name='clusteval',
      version=new_version,
